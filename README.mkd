--- conflicted
+++ resolved
@@ -1,14 +1,9 @@
 # Discogs API Client
 
-<<<<<<< HEAD
 This is the official Discogs API client for Python. It enables you to query the Discogs database for information on artists, releases, labels, users, Marketplace listings, and more. It also supports OAuth 1.0a authorization, which allows you to change user data such as profile information, collections and wantlists, inventory, and orders.
-=======
+
 [![Build Status](https://travis-ci.org/discogs/discogs_client.png?branch=master)](https://travis-ci.org/discogs/discogs_client)
 [![Coverage Status](https://coveralls.io/repos/discogs/discogs_client/badge.png)](https://coveralls.io/r/discogs/discogs_client)
-
-This is the official Discogs API client for Python. You can use it to query the
-Discogs music database for metadata on artists, releases, and more.
->>>>>>> 6f84b50c
 
 ## Installation
 
@@ -203,17 +198,6 @@
 
     >>> label.parent_label
     <Label "Warp Records Limited">
-<<<<<<< HEAD
-=======
-
-### Possible `data` keys
-
-* contactinfo
-* images
-* name
-* profile
-* urls
->>>>>>> 6f84b50c
 
 
 ## Contributing
