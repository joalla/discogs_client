import unittest
<<<<<<< HEAD
from unittest.mock import patch, MagicMock
from datetime import datetime
from discogs_client.tests import DiscogsClientTestCase
from discogs_client import utils
from discogs_client.exceptions import TooManyAttemptsError
=======
from datetime import datetime, timezone, timedelta
from discogs_client.tests import DiscogsClientTestCase
from discogs_client import utils
from dateutil.tz import tzutc, tzoffset
>>>>>>> 23121756


class UtilsTestCase(DiscogsClientTestCase):
    def test_update_qs(self):
        """update_qs helper works as intended"""
        u = utils.update_qs
        self.assertEqual(u('http://example.com', {'foo': 'bar'}), 'http://example.com?foo=bar')
        self.assertEqual(u('http://example.com?foo=bar', {'foo': 'baz'}), 'http://example.com?foo=bar&foo=baz')
        # be careful for dict iteration order is not deterministic
        result = u('http://example.com?c=3&a=yep', {'a': 1, 'b': '1'})
        try:
            self.assertEqual(result, 'http://example.com?c=3&a=yep&a=1&b=1')
        except AssertionError:
            self.assertEqual(result, 'http://example.com?c=3&a=yep&b=1&a=1')

        self.assertEqual(u('http://example.com', {'a': 't\xe9st'}),
                         'http://example.com?a=t%C3%A9st')

    def test_omit_none(self):
        o = utils.omit_none
        self.assertEqual(o({
            'foo': None,
            'baz': 'bat',
            'qux': None,
            'flan': 0,
        }), {
            'baz': 'bat',
            'flan': 0,
        })

        self.assertEqual(o({k: None for k in ('qux', 'quux', 'quuux')}), {})
        self.assertEqual(o({'nope': 'yep'}), {'nope': 'yep'})
        self.assertEqual(o({}), {})

    def test_parse_timestamp(self):
        p = utils.parse_timestamp
        self.assertEqual(
            p('2016-07-27T08:11:29-07:00'),
            datetime(2016, 7, 27, 8, 11, 29, tzinfo=tzoffset(None, -25200))
        )
        self.assertEqual(
            p('2055-07-27T08:11:29-07:00'),
            datetime(2055, 7, 27, 8, 11, 29, tzinfo=timezone(timedelta(hours=-7)))
        )
        self.assertEqual(
            p('1930-07-27T08:11:29-00:00'),
            datetime(1930, 7, 27, 8, 11, 29, tzinfo=timezone.utc)
        )
        self.assertEqual(
            p('1930-07-27T08:11:29-00:00'),
            datetime(1930, 7, 27, 8, 11, 29, tzinfo=tzutc())
        )

    def test_condition(self):
        self.assertRaises(TypeError, lambda: utils.Condition())
        self.assertEqual(utils.Condition.MINT, 'Mint (M)')
        self.assertEqual(utils.Condition.NEAR_MINT, 'Near Mint (NM or M-)')

    def test_status(self):
        self.assertRaises(TypeError, lambda: utils.Status())
        self.assertEqual(utils.Status.DRAFT, 'Draft')
        self.assertEqual(utils.Status.FOR_SALE, 'For Sale')

    def test_sort(self):
        self.assertRaises(TypeError, lambda: utils.Sort())
        self.assertEqual(utils.Sort.By.ARTIST, 'artist')
        self.assertEqual(utils.Sort.Order.ASCENDING, 'asc')
        self.assertEqual(utils.Sort.Order.DESCENDING, 'desc')


    @patch('discogs_client.utils.get_backoff_duration')
    def test_backed_off_when_rate_limit_reached(self, patched_duration):
        # Mock sleep duration returned so it doesn't effect tests speed
        patched_duration.return_value = 0

        backoff = utils.backoff

        mock_ratelimited_response = MagicMock()
        mock_ratelimited_response.status_code = 429

        mock_ok_response = MagicMock()
        mock_ok_response.status_code = 200

        call_count = 0

        class BackoffTestClass:
            def __init__(self):
                self.backoff_enabled = True

            @backoff
            def always_fails(self):
                return mock_ratelimited_response

            @backoff
            def returns_non_ratelimit_status_code(self):
                return mock_ok_response

            @backoff
            def succeeds_after_x_calls(self):
                nonlocal call_count
                call_count += 1
                if call_count < 3:
                    return mock_ratelimited_response
                else:
                    return mock_ok_response

            @backoff
            def function_not_decorated_when_disabled(self):
                return mock_ratelimited_response

        test_class = BackoffTestClass()

        with self.assertRaises(TooManyAttemptsError):
            test_class.always_fails()

        self.assertEqual(mock_ok_response, test_class.returns_non_ratelimit_status_code())
        self.assertEqual(mock_ok_response, test_class.succeeds_after_x_calls())

        with patch('discogs_client.utils.get_backoff_duration') as patched_duration:
            test_class.backoff_enabled = False
            test_class.function_not_decorated_when_disabled()
            self.assertEqual(0, patched_duration.call_count)


def suite():
    suite = unittest.TestSuite()
    suite = unittest.TestLoader().loadTestsFromTestCase(UtilsTestCase)
    return suite

if __name__ == '__main__':
    unittest.main(defaultTest='suite')<|MERGE_RESOLUTION|>--- conflicted
+++ resolved
@@ -1,16 +1,13 @@
 import unittest
-<<<<<<< HEAD
 from unittest.mock import patch, MagicMock
 from datetime import datetime
 from discogs_client.tests import DiscogsClientTestCase
 from discogs_client import utils
 from discogs_client.exceptions import TooManyAttemptsError
-=======
 from datetime import datetime, timezone, timedelta
 from discogs_client.tests import DiscogsClientTestCase
 from discogs_client import utils
 from dateutil.tz import tzutc, tzoffset
->>>>>>> 23121756
 
 
 class UtilsTestCase(DiscogsClientTestCase):
